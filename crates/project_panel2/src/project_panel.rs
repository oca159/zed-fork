--- conflicted
+++ resolved
@@ -1480,13 +1480,7 @@
 }
 
 impl Render for ProjectPanel {
-<<<<<<< HEAD
-    type Output = Focusable<Stateful<Div>>;
-
-    fn render(&mut self, cx: &mut gpui::ViewContext<Self>) -> Self::Output {
-=======
     fn render(&mut self, cx: &mut gpui::ViewContext<Self>) -> impl Element {
->>>>>>> 81b03d37
         let has_worktree = self.visible_entries.len() != 0;
 
         if has_worktree {
@@ -1552,13 +1546,7 @@
 }
 
 impl Render for DraggedProjectEntryView {
-<<<<<<< HEAD
-    type Output = Div;
-
-    fn render(&mut self, cx: &mut ViewContext<Self>) -> Self::Output {
-=======
     fn render(&mut self, cx: &mut ViewContext<Self>) -> impl Element {
->>>>>>> 81b03d37
         let settings = ProjectPanelSettings::get_global(cx);
         let ui_font = ThemeSettings::get_global(cx).ui_font.family.clone();
         h_stack()
