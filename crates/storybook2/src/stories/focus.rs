--- conflicted
+++ resolved
@@ -1,11 +1,6 @@
 use gpui::{
-<<<<<<< HEAD
-    div, Div, FocusEnabled, Focusable, KeyBinding, ParentElement, Render, StatefulInteractivity,
-    StatelessInteractive, Styled, View, VisualContext, WindowContext,
-=======
     actions, div, Div, FocusEnabled, Focusable, KeyBinding, ParentElement, Render,
-    StatefulInteraction, StatelessInteractive, Styled, View, VisualContext, WindowContext,
->>>>>>> 64b899c6
+    StatefulInteractivity, StatelessInteractive, Styled, View, VisualContext, WindowContext,
 };
 use theme2::ActiveTheme;
 
