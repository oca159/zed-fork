use crate::{
    active_match_index, match_index_for_direction, Direction, SearchOption, SelectMatch,
    ToggleSearchOption,
};
use collections::HashMap;
use editor::{Anchor, Autoscroll, Editor, MultiBuffer, SelectAll};
use gpui::{
    action, elements::*, keymap::Binding, platform::CursorStyle, AppContext, ElementBox, Entity,
    ModelContext, ModelHandle, MutableAppContext, RenderContext, Task, View, ViewContext,
    ViewHandle, WeakModelHandle,
};
use project::{search::SearchQuery, Project};
use std::{
    any::{Any, TypeId},
    ops::Range,
    path::PathBuf,
};
use util::ResultExt as _;
use workspace::{Item, ItemHandle, ItemNavHistory, ItemView, Settings, Workspace};

action!(Deploy);
action!(Search);
action!(SearchInNew);
action!(ToggleFocus);

const MAX_TAB_TITLE_LEN: usize = 24;

#[derive(Default)]
struct ActiveSearches(HashMap<WeakModelHandle<Project>, WeakModelHandle<ProjectSearch>>);

pub fn init(cx: &mut MutableAppContext) {
    cx.add_app_state(ActiveSearches::default());
    cx.add_bindings([
        Binding::new("cmd-shift-F", ToggleFocus, Some("ProjectSearchView")),
        Binding::new("cmd-f", ToggleFocus, Some("ProjectSearchView")),
        Binding::new("cmd-shift-F", Deploy, Some("Workspace")),
        Binding::new("enter", Search, Some("ProjectSearchView")),
        Binding::new("cmd-enter", SearchInNew, Some("ProjectSearchView")),
        Binding::new(
            "cmd-g",
            SelectMatch(Direction::Next),
            Some("ProjectSearchView"),
        ),
        Binding::new(
            "cmd-shift-G",
            SelectMatch(Direction::Prev),
            Some("ProjectSearchView"),
        ),
    ]);
    cx.add_action(ProjectSearchView::deploy);
    cx.add_action(ProjectSearchView::search);
    cx.add_action(ProjectSearchView::search_in_new);
    cx.add_action(ProjectSearchView::toggle_search_option);
    cx.add_action(ProjectSearchView::select_match);
    cx.add_action(ProjectSearchView::toggle_focus);
    cx.capture_action(ProjectSearchView::tab);
}

struct ProjectSearch {
    project: ModelHandle<Project>,
    excerpts: ModelHandle<MultiBuffer>,
    pending_search: Option<Task<Option<()>>>,
    match_ranges: Vec<Range<Anchor>>,
    active_query: Option<SearchQuery>,
}

struct ProjectSearchView {
    model: ModelHandle<ProjectSearch>,
    query_editor: ViewHandle<Editor>,
    results_editor: ViewHandle<Editor>,
    case_sensitive: bool,
    whole_word: bool,
    regex: bool,
    query_contains_error: bool,
    active_match_index: Option<usize>,
}

impl Entity for ProjectSearch {
    type Event = ();
}

impl ProjectSearch {
    fn new(project: ModelHandle<Project>, cx: &mut ModelContext<Self>) -> Self {
        let replica_id = project.read(cx).replica_id();
        Self {
            project,
            excerpts: cx.add_model(|_| MultiBuffer::new(replica_id)),
            pending_search: Default::default(),
            match_ranges: Default::default(),
            active_query: None,
        }
    }

    fn clone(&self, cx: &mut ModelContext<Self>) -> ModelHandle<Self> {
        cx.add_model(|cx| Self {
            project: self.project.clone(),
            excerpts: self
                .excerpts
                .update(cx, |excerpts, cx| cx.add_model(|cx| excerpts.clone(cx))),
            pending_search: Default::default(),
            match_ranges: self.match_ranges.clone(),
            active_query: self.active_query.clone(),
        })
    }

    fn search(&mut self, query: SearchQuery, cx: &mut ModelContext<Self>) {
        let search = self
            .project
            .update(cx, |project, cx| project.search(query.clone(), cx));
        self.active_query = Some(query);
        self.match_ranges.clear();
        self.pending_search = Some(cx.spawn_weak(|this, mut cx| async move {
            let matches = search.await.log_err()?;
            if let Some(this) = this.upgrade(&cx) {
                this.update(&mut cx, |this, cx| {
                    this.match_ranges.clear();
                    let mut matches = matches.into_iter().collect::<Vec<_>>();
                    matches
                        .sort_by_key(|(buffer, _)| buffer.read(cx).file().map(|file| file.path()));
                    this.excerpts.update(cx, |excerpts, cx| {
                        excerpts.clear(cx);
                        for (buffer, buffer_matches) in matches {
                            let ranges_to_highlight = excerpts.push_excerpts_with_context_lines(
                                buffer,
                                buffer_matches.clone(),
                                1,
                                cx,
                            );
                            this.match_ranges.extend(ranges_to_highlight);
                        }
                    });
                    this.pending_search.take();
                    cx.notify();
                });
            }
            None
        }));
        cx.notify();
    }
}

impl Item for ProjectSearch {
    type View = ProjectSearchView;

    fn build_view(
        model: ModelHandle<Self>,
        _: &Workspace,
        nav_history: ItemNavHistory,
        cx: &mut gpui::ViewContext<Self::View>,
    ) -> Self::View {
        ProjectSearchView::new(model, Some(nav_history), cx)
    }

    fn project_path(&self) -> Option<project::ProjectPath> {
        None
    }
}

enum ViewEvent {
    UpdateTab,
}

impl Entity for ProjectSearchView {
    type Event = ViewEvent;
}

impl View for ProjectSearchView {
    fn ui_name() -> &'static str {
        "ProjectSearchView"
    }

    fn render(&mut self, cx: &mut RenderContext<Self>) -> ElementBox {
        let model = &self.model.read(cx);
        let results = if model.match_ranges.is_empty() {
            let theme = &cx.app_state::<Settings>().theme;
            let text = if self.query_editor.read(cx).text(cx).is_empty() {
                ""
            } else if model.pending_search.is_some() {
                "Searching..."
            } else {
                "No results"
            };
            Label::new(text.to_string(), theme.search.results_status.clone())
                .aligned()
                .contained()
                .with_background_color(theme.editor.background)
                .flexible(1., true)
                .boxed()
        } else {
            ChildView::new(&self.results_editor)
                .flexible(1., true)
                .boxed()
        };

        Flex::column()
            .with_child(self.render_query_editor(cx))
            .with_child(results)
            .boxed()
    }

    fn on_focus(&mut self, cx: &mut ViewContext<Self>) {
        cx.update_app_state(|state: &mut ActiveSearches, cx| {
            state.0.insert(
                self.model.read(cx).project.downgrade(),
                self.model.downgrade(),
            )
        });

        if self.model.read(cx).match_ranges.is_empty() {
            cx.focus(&self.query_editor);
        } else {
            self.focus_results_editor(cx);
        }
    }
}

impl ItemView for ProjectSearchView {
    fn act_as_type(
        &self,
        type_id: TypeId,
        self_handle: &ViewHandle<Self>,
        _: &gpui::AppContext,
    ) -> Option<gpui::AnyViewHandle> {
        if type_id == TypeId::of::<Self>() {
            Some(self_handle.into())
        } else if type_id == TypeId::of::<Editor>() {
            Some((&self.results_editor).into())
        } else {
            None
        }
    }

    fn deactivated(&mut self, cx: &mut ViewContext<Self>) {
        self.results_editor
            .update(cx, |editor, cx| editor.deactivated(cx));
    }

    fn item(&self, _: &gpui::AppContext) -> Box<dyn ItemHandle> {
        Box::new(self.model.clone())
    }

    fn tab_content(&self, tab_theme: &theme::Tab, cx: &gpui::AppContext) -> ElementBox {
        let settings = cx.app_state::<Settings>();
        let search_theme = &settings.theme.search;
        Flex::row()
            .with_child(
                Svg::new("icons/magnifier.svg")
                    .with_color(tab_theme.label.text.color)
                    .constrained()
                    .with_width(search_theme.tab_icon_width)
                    .aligned()
                    .boxed(),
            )
            .with_children(self.model.read(cx).active_query.as_ref().map(|query| {
                let query_text = if query.as_str().len() > MAX_TAB_TITLE_LEN {
                    query.as_str()[..MAX_TAB_TITLE_LEN].to_string() + "…"
                } else {
                    query.as_str().to_string()
                };

                Label::new(query_text, tab_theme.label.clone())
                    .aligned()
                    .contained()
                    .with_margin_left(search_theme.tab_icon_spacing)
                    .boxed()
            }))
            .boxed()
    }

    fn project_path(&self, _: &gpui::AppContext) -> Option<project::ProjectPath> {
        None
    }

    fn can_save(&self, _: &gpui::AppContext) -> bool {
        true
    }

    fn is_dirty(&self, cx: &AppContext) -> bool {
        self.results_editor.read(cx).is_dirty(cx)
    }

    fn has_conflict(&self, cx: &AppContext) -> bool {
        self.results_editor.read(cx).has_conflict(cx)
    }

    fn save(
        &mut self,
        project: ModelHandle<Project>,
        cx: &mut ViewContext<Self>,
    ) -> Task<anyhow::Result<()>> {
        self.results_editor
            .update(cx, |editor, cx| editor.save(project, cx))
    }

    fn can_save_as(&self, _: &gpui::AppContext) -> bool {
        false
    }

    fn save_as(
        &mut self,
        _: ModelHandle<Project>,
        _: PathBuf,
        _: &mut ViewContext<Self>,
    ) -> Task<anyhow::Result<()>> {
        unreachable!("save_as should not have been called")
    }

    fn clone_on_split(
        &self,
        nav_history: ItemNavHistory,
        cx: &mut ViewContext<Self>,
    ) -> Option<Self>
    where
        Self: Sized,
    {
        let model = self.model.update(cx, |model, cx| model.clone(cx));
        Some(Self::new(model, Some(nav_history), cx))
    }

    fn navigate(&mut self, data: Box<dyn Any>, cx: &mut ViewContext<Self>) {
        self.results_editor
            .update(cx, |editor, cx| editor.navigate(data, cx));
    }

    fn should_update_tab_on_event(event: &ViewEvent) -> bool {
        matches!(event, ViewEvent::UpdateTab)
    }
}

impl ProjectSearchView {
    fn new(
        model: ModelHandle<ProjectSearch>,
        nav_history: Option<ItemNavHistory>,
        cx: &mut ViewContext<Self>,
    ) -> Self {
        let project;
        let excerpts;
        let mut query_text = String::new();
        let mut regex = false;
        let mut case_sensitive = false;
        let mut whole_word = false;

        {
            let model = model.read(cx);
            project = model.project.clone();
            excerpts = model.excerpts.clone();
            if let Some(active_query) = model.active_query.as_ref() {
                query_text = active_query.as_str().to_string();
                regex = active_query.is_regex();
                case_sensitive = active_query.case_sensitive();
                whole_word = active_query.whole_word();
            }
        }
        cx.observe(&model, |this, _, cx| this.model_changed(true, cx))
            .detach();

        let query_editor = cx.add_view(|cx| {
            let mut editor =
                Editor::single_line(Some(|theme| theme.search.editor.input.clone()), cx);
            editor.set_text(query_text, cx);
            editor
        });

        let results_editor = cx.add_view(|cx| {
            let mut editor = Editor::for_buffer(excerpts, Some(project), cx);
            editor.set_searchable(false);
            editor.set_nav_history(nav_history);
            editor
        });
        cx.observe(&results_editor, |_, _, cx| cx.emit(ViewEvent::UpdateTab))
            .detach();
        cx.subscribe(&results_editor, |this, _, event, cx| {
            if matches!(event, editor::Event::SelectionsChanged) {
                this.update_match_index(cx);
            }
        })
        .detach();

        let mut this = ProjectSearchView {
            model,
            query_editor,
            results_editor,
            case_sensitive,
            whole_word,
            regex,
            query_contains_error: false,
            active_match_index: None,
        };
        this.model_changed(false, cx);
        this
    }

    // Re-activate the most recently activated search or the most recent if it has been closed.
    // If no search exists in the workspace, create a new one.
    fn deploy(workspace: &mut Workspace, _: &Deploy, cx: &mut ViewContext<Workspace>) {
        // Clean up entries for dropped projects
        cx.update_app_state(|state: &mut ActiveSearches, cx| {
            state.0.retain(|project, _| project.is_upgradable(cx))
        });

        let active_search = cx
            .app_state::<ActiveSearches>()
            .0
            .get(&workspace.project().downgrade());

        let existing = active_search
            .and_then(|active_search| {
                workspace
                    .items_of_type::<ProjectSearch>(cx)
                    .find(|search| search == active_search)
            })
            .or_else(|| workspace.item_of_type::<ProjectSearch>(cx));

        if let Some(existing) = existing {
            workspace.activate_item(&existing, cx);
        } else {
            let model = cx.add_model(|cx| ProjectSearch::new(workspace.project().clone(), cx));
            workspace.open_item(model, cx);
        }
    }

    fn search(&mut self, _: &Search, cx: &mut ViewContext<Self>) {
        if let Some(query) = self.build_search_query(cx) {
            self.model.update(cx, |model, cx| model.search(query, cx));
        }
    }

    fn search_in_new(workspace: &mut Workspace, _: &SearchInNew, cx: &mut ViewContext<Workspace>) {
        if let Some(search_view) = workspace
            .active_item(cx)
            .and_then(|item| item.downcast::<ProjectSearchView>())
        {
            let new_query = search_view.update(cx, |search_view, cx| {
                let new_query = search_view.build_search_query(cx);
                if new_query.is_some() {
                    if let Some(old_query) = search_view.model.read(cx).active_query.clone() {
                        search_view.query_editor.update(cx, |editor, cx| {
                            editor.set_text(old_query.as_str(), cx);
                        });
                        search_view.regex = old_query.is_regex();
                        search_view.whole_word = old_query.whole_word();
                        search_view.case_sensitive = old_query.case_sensitive();
                    }
                }
                new_query
            });
            if let Some(new_query) = new_query {
                let model = cx.add_model(|cx| {
                    let mut model = ProjectSearch::new(workspace.project().clone(), cx);
                    model.search(new_query, cx);
                    model
                });
                workspace.open_item(model, cx);
            }
        }
    }

    fn build_search_query(&mut self, cx: &mut ViewContext<Self>) -> Option<SearchQuery> {
        let text = self.query_editor.read(cx).text(cx);
        if self.regex {
            match SearchQuery::regex(text, self.whole_word, self.case_sensitive) {
                Ok(query) => Some(query),
                Err(_) => {
                    self.query_contains_error = true;
                    cx.notify();
                    None
                }
            }
        } else {
            Some(SearchQuery::text(
                text,
                self.whole_word,
                self.case_sensitive,
            ))
        }
    }

    fn toggle_search_option(
        &mut self,
        ToggleSearchOption(option): &ToggleSearchOption,
        cx: &mut ViewContext<Self>,
    ) {
        let value = match option {
            SearchOption::WholeWord => &mut self.whole_word,
            SearchOption::CaseSensitive => &mut self.case_sensitive,
            SearchOption::Regex => &mut self.regex,
        };
        *value = !*value;
        self.search(&Search, cx);
        cx.notify();
    }

    fn select_match(&mut self, &SelectMatch(direction): &SelectMatch, cx: &mut ViewContext<Self>) {
        if let Some(index) = self.active_match_index {
            let model = self.model.read(cx);
            let results_editor = self.results_editor.read(cx);
            let new_index = match_index_for_direction(
                &model.match_ranges,
                &results_editor.newest_anchor_selection().head(),
                index,
                direction,
                &results_editor.buffer().read(cx).read(cx),
            );
            let range_to_select = model.match_ranges[new_index].clone();
            self.results_editor.update(cx, |editor, cx| {
                editor.select_ranges([range_to_select], Some(Autoscroll::Fit), cx);
            });
        }
    }

    fn toggle_focus(&mut self, _: &ToggleFocus, cx: &mut ViewContext<Self>) {
        if self.query_editor.is_focused(cx) {
            if !self.model.read(cx).match_ranges.is_empty() {
                self.focus_results_editor(cx);
            }
        } else {
            self.focus_query_editor(cx);
        }
    }

    fn tab(&mut self, _: &editor::Tab, cx: &mut ViewContext<Self>) {
        if self.query_editor.is_focused(cx) {
            if !self.model.read(cx).match_ranges.is_empty() {
                self.focus_results_editor(cx);
            }
        } else {
            cx.propagate_action()
        }
    }

    fn focus_query_editor(&self, cx: &mut ViewContext<Self>) {
        self.query_editor.update(cx, |query_editor, cx| {
            query_editor.select_all(&SelectAll, cx);
        });
        cx.focus(&self.query_editor);
    }

    fn focus_results_editor(&self, cx: &mut ViewContext<Self>) {
        self.query_editor.update(cx, |query_editor, cx| {
            let cursor = query_editor.newest_anchor_selection().head();
            query_editor.select_ranges([cursor.clone()..cursor], None, cx);
        });
        cx.focus(&self.results_editor);
    }

    fn model_changed(&mut self, reset_selections: bool, cx: &mut ViewContext<Self>) {
        let match_ranges = self.model.read(cx).match_ranges.clone();
        if match_ranges.is_empty() {
            self.active_match_index = None;
        } else {
            self.results_editor.update(cx, |editor, cx| {
                if reset_selections {
                    editor.select_ranges(match_ranges.first().cloned(), Some(Autoscroll::Fit), cx);
                }
<<<<<<< HEAD
                let theme = &cx.app_state::<Settings>().theme.search;
                editor.highlight_ranges::<Self>(match_ranges, theme.match_background, cx);
=======
                editor.highlight_background::<Self>(match_ranges, theme.match_background, cx);
>>>>>>> 1e9b6b05
            });
            if self.query_editor.is_focused(cx) {
                self.focus_results_editor(cx);
            }
        }

        cx.emit(ViewEvent::UpdateTab);
        cx.notify();
    }

    fn update_match_index(&mut self, cx: &mut ViewContext<Self>) {
        let results_editor = self.results_editor.read(cx);
        let new_index = active_match_index(
            &self.model.read(cx).match_ranges,
            &results_editor.newest_anchor_selection().head(),
            &results_editor.buffer().read(cx).read(cx),
        );
        if self.active_match_index != new_index {
            self.active_match_index = new_index;
            cx.notify();
        }
    }

    fn render_query_editor(&self, cx: &mut RenderContext<Self>) -> ElementBox {
        let theme = cx.app_state::<Settings>().theme.clone();
        let editor_container = if self.query_contains_error {
            theme.search.invalid_editor
        } else {
            theme.search.editor.input.container
        };
        Flex::row()
            .with_child(
                ChildView::new(&self.query_editor)
                    .contained()
                    .with_style(editor_container)
                    .aligned()
                    .constrained()
                    .with_max_width(theme.search.editor.max_width)
                    .boxed(),
            )
            .with_child(
                Flex::row()
                    .with_child(self.render_option_button("Case", SearchOption::CaseSensitive, cx))
                    .with_child(self.render_option_button("Word", SearchOption::WholeWord, cx))
                    .with_child(self.render_option_button("Regex", SearchOption::Regex, cx))
                    .contained()
                    .with_style(theme.search.option_button_group)
                    .aligned()
                    .boxed(),
            )
            .with_children({
                self.active_match_index.into_iter().flat_map(|match_ix| {
                    [
                        Flex::row()
                            .with_child(self.render_nav_button("<", Direction::Prev, cx))
                            .with_child(self.render_nav_button(">", Direction::Next, cx))
                            .aligned()
                            .boxed(),
                        Label::new(
                            format!(
                                "{}/{}",
                                match_ix + 1,
                                self.model.read(cx).match_ranges.len()
                            ),
                            theme.search.match_index.text.clone(),
                        )
                        .contained()
                        .with_style(theme.search.match_index.container)
                        .aligned()
                        .boxed(),
                    ]
                })
            })
            .contained()
            .with_style(theme.search.container)
            .constrained()
            .with_height(theme.workspace.toolbar.height)
            .named("project search")
    }

    fn render_option_button(
        &self,
        icon: &str,
        option: SearchOption,
        cx: &mut RenderContext<Self>,
    ) -> ElementBox {
        let is_active = self.is_option_enabled(option);
        MouseEventHandler::new::<Self, _, _>(option as usize, cx, |state, cx| {
            let theme = &cx.app_state::<Settings>().theme.search;
            let style = match (is_active, state.hovered) {
                (false, false) => &theme.option_button,
                (false, true) => &theme.hovered_option_button,
                (true, false) => &theme.active_option_button,
                (true, true) => &theme.active_hovered_option_button,
            };
            Label::new(icon.to_string(), style.text.clone())
                .contained()
                .with_style(style.container)
                .boxed()
        })
        .on_click(move |cx| cx.dispatch_action(ToggleSearchOption(option)))
        .with_cursor_style(CursorStyle::PointingHand)
        .boxed()
    }

    fn is_option_enabled(&self, option: SearchOption) -> bool {
        match option {
            SearchOption::WholeWord => self.whole_word,
            SearchOption::CaseSensitive => self.case_sensitive,
            SearchOption::Regex => self.regex,
        }
    }

    fn render_nav_button(
        &self,
        icon: &str,
        direction: Direction,
        cx: &mut RenderContext<Self>,
    ) -> ElementBox {
        enum NavButton {}
        MouseEventHandler::new::<NavButton, _, _>(direction as usize, cx, |state, cx| {
            let theme = &cx.app_state::<Settings>().theme.search;
            let style = if state.hovered {
                &theme.hovered_option_button
            } else {
                &theme.option_button
            };
            Label::new(icon.to_string(), style.text.clone())
                .contained()
                .with_style(style.container)
                .boxed()
        })
        .on_click(move |cx| cx.dispatch_action(SelectMatch(direction)))
        .with_cursor_style(CursorStyle::PointingHand)
        .boxed()
    }
}

#[cfg(test)]
mod tests {
    use super::*;
    use editor::DisplayPoint;
    use gpui::{color::Color, TestAppContext};
    use project::FakeFs;
    use serde_json::json;
    use std::sync::Arc;

    #[gpui::test]
    async fn test_project_search(cx: &mut TestAppContext) {
        let fonts = cx.font_cache();
        let mut theme = gpui::fonts::with_font_cache(fonts.clone(), || theme::Theme::default());
        theme.search.match_background = Color::red();
        let settings = Settings::new("Courier", &fonts, Arc::new(theme)).unwrap();
        cx.update(|cx| cx.add_app_state(settings));

        let fs = FakeFs::new(cx.background());
        fs.insert_tree(
            "/dir",
            json!({
                "one.rs": "const ONE: usize = 1;",
                "two.rs": "const TWO: usize = one::ONE + one::ONE;",
                "three.rs": "const THREE: usize = one::ONE + two::TWO;",
                "four.rs": "const FOUR: usize = one::ONE + three::THREE;",
            }),
        )
        .await;
        let project = Project::test(fs.clone(), cx);
        let (tree, _) = project
            .update(cx, |project, cx| {
                project.find_or_create_local_worktree("/dir", true, cx)
            })
            .await
            .unwrap();
        cx.read(|cx| tree.read(cx).as_local().unwrap().scan_complete())
            .await;

        let search = cx.add_model(|cx| ProjectSearch::new(project, cx));
        let search_view = cx.add_view(Default::default(), |cx| {
            ProjectSearchView::new(search.clone(), None, cx)
        });

        search_view.update(cx, |search_view, cx| {
            search_view
                .query_editor
                .update(cx, |query_editor, cx| query_editor.set_text("TWO", cx));
            search_view.search(&Search, cx);
        });
        search_view.next_notification(&cx).await;
        search_view.update(cx, |search_view, cx| {
            assert_eq!(
                search_view
                    .results_editor
                    .update(cx, |editor, cx| editor.display_text(cx)),
                "\n\nconst THREE: usize = one::ONE + two::TWO;\n\n\nconst TWO: usize = one::ONE + one::ONE;"
            );
            assert_eq!(
                search_view
                    .results_editor
                    .update(cx, |editor, cx| editor.all_background_highlights(cx)),
                &[
                    (
                        DisplayPoint::new(2, 32)..DisplayPoint::new(2, 35),
                        Color::red()
                    ),
                    (
                        DisplayPoint::new(2, 37)..DisplayPoint::new(2, 40),
                        Color::red()
                    ),
                    (
                        DisplayPoint::new(5, 6)..DisplayPoint::new(5, 9),
                        Color::red()
                    )
                ]
            );
            assert_eq!(search_view.active_match_index, Some(0));
            assert_eq!(
                search_view
                    .results_editor
                    .update(cx, |editor, cx| editor.selected_display_ranges(cx)),
                [DisplayPoint::new(2, 32)..DisplayPoint::new(2, 35)]
            );

            search_view.select_match(&SelectMatch(Direction::Next), cx);
        });

        search_view.update(cx, |search_view, cx| {
            assert_eq!(search_view.active_match_index, Some(1));
            assert_eq!(
                search_view
                    .results_editor
                    .update(cx, |editor, cx| editor.selected_display_ranges(cx)),
                [DisplayPoint::new(2, 37)..DisplayPoint::new(2, 40)]
            );
            search_view.select_match(&SelectMatch(Direction::Next), cx);
        });

        search_view.update(cx, |search_view, cx| {
            assert_eq!(search_view.active_match_index, Some(2));
            assert_eq!(
                search_view
                    .results_editor
                    .update(cx, |editor, cx| editor.selected_display_ranges(cx)),
                [DisplayPoint::new(5, 6)..DisplayPoint::new(5, 9)]
            );
            search_view.select_match(&SelectMatch(Direction::Next), cx);
        });

        search_view.update(cx, |search_view, cx| {
            assert_eq!(search_view.active_match_index, Some(0));
            assert_eq!(
                search_view
                    .results_editor
                    .update(cx, |editor, cx| editor.selected_display_ranges(cx)),
                [DisplayPoint::new(2, 32)..DisplayPoint::new(2, 35)]
            );
            search_view.select_match(&SelectMatch(Direction::Prev), cx);
        });

        search_view.update(cx, |search_view, cx| {
            assert_eq!(search_view.active_match_index, Some(2));
            assert_eq!(
                search_view
                    .results_editor
                    .update(cx, |editor, cx| editor.selected_display_ranges(cx)),
                [DisplayPoint::new(5, 6)..DisplayPoint::new(5, 9)]
            );
            search_view.select_match(&SelectMatch(Direction::Prev), cx);
        });

        search_view.update(cx, |search_view, cx| {
            assert_eq!(search_view.active_match_index, Some(1));
            assert_eq!(
                search_view
                    .results_editor
                    .update(cx, |editor, cx| editor.selected_display_ranges(cx)),
                [DisplayPoint::new(2, 37)..DisplayPoint::new(2, 40)]
            );
        });
    }
}<|MERGE_RESOLUTION|>--- conflicted
+++ resolved
@@ -552,12 +552,8 @@
                 if reset_selections {
                     editor.select_ranges(match_ranges.first().cloned(), Some(Autoscroll::Fit), cx);
                 }
-<<<<<<< HEAD
                 let theme = &cx.app_state::<Settings>().theme.search;
-                editor.highlight_ranges::<Self>(match_ranges, theme.match_background, cx);
-=======
                 editor.highlight_background::<Self>(match_ranges, theme.match_background, cx);
->>>>>>> 1e9b6b05
             });
             if self.query_editor.is_focused(cx) {
                 self.focus_results_editor(cx);
